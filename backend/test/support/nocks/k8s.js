//
// Copyright (c) 2018 by SAP SE or an SAP affiliate company. All rights reserved. This file is licensed under the Apache Software License, v. 2 except as noted otherwise in the LICENSE file
//
// Licensed under the Apache License, Version 2.0 (the "License");
// you may not use this file except in compliance with the License.
// You may obtain a copy of the License at
//
//      http://www.apache.org/licenses/LICENSE-2.0
//
// Unless required by applicable law or agreed to in writing, software
// distributed under the License is distributed on an "AS IS" BASIS,
// WITHOUT WARRANTIES OR CONDITIONS OF ANY KIND, either express or implied.
// See the License for the specific language governing permissions and
// limitations under the License.
//

'use strict'

const _ = require('lodash')
const nock = require('nock')
const yaml = require('js-yaml')

const { credentials } = require('../../../lib/kubernetes')
const { encodeBase64 } = require('../../../lib/utils')
const jwtDecode = require('jwt-decode')
const clientConfig = credentials()
const url = clientConfig.url
const auth = clientConfig.auth

const quotas = [{
  name: 'foo-quota1',
  namespace: 'garden-foo'},
{
  name: 'foo-quota2',
  namespace: 'garden-foo'}]

const quotaObject = {
  kind: 'Quota',
  metadata: {
    name: 'trial-secret-quota',
    namespace: 'garden-trial'
  },
  spec: {
    scope: 'secret',
    clusterLifetimeDays: 14,
    metrics: {
      cpu: '200'
    }
  }
}

const secretBindingList = [
  getSecretBinding('foo-infra1', 'garden-foo', 'infra1-profileName', 'garden-foo', 'secret1', quotas),
  getSecretBinding('foo-infra3', 'garden-foo', 'infra3-profileName', 'garden-foo', 'secret2', quotas),
  getSecretBinding('trial-infra1', 'garden-foo', 'infra1-profileName', 'garden-trial', 'trial-secret', quotas)
]

const projectList = [
  getProject('foo', 'foo@example.org', 'bar@example.org', 'foo-description', 'foo-purpose'),
  getProject('bar', 'bar@example.org', 'foo@example.org', 'bar-description', 'bar-purpose'),
  getProject('secret', 'admin@example.org', 'admin@example.org', 'secret-description', 'secret-purpose')
]

const shootList = [
  getShoot({name: 'fooShoot', project: 'fooProject', createdBy: 'fooCreator', purpose: 'fooPurpose', bindingName: 'fooSecretName'}),
  getShoot({name: 'barShoot', project: 'fooProject', createdBy: 'barCreator', purpose: 'barPurpose', bindingName: 'barSecretName'}),
  getShoot({name: 'dummyShoot', project: 'fooProject', createdBy: 'fooCreator', purpose: 'fooPurpose', bindingName: 'barSecretName'})
]

const infrastructureSecretList = [
  getInfrastructureSecret('foo', 'secret1', 'infra1-profileName', {fooKey: 'fooKey', fooSecret: 'fooSecret'}),
  getInfrastructureSecret('foo', 'secret2', 'infra2-profileName', {fooKey: 'fooKey', fooSecret: 'fooSecret'})
]

const projectMembersList = [
  getProjectMembers('garden-foo', ['foo@example.org', 'bar@example.org', 'system:serviceaccount:garden-foo:robot']),
  getProjectMembers('garden-bar', ['bar@example.org', 'foo@example.org']),
  getProjectMembers('garden-secret', ['admin@example.org'])
]

<<<<<<< HEAD
const serviceAccountList = [
  getServiceAccount('garden-foo', 'robot-foo'),
  getServiceAccount('garden-bar', 'robot-bar')
]

const serviceAccountSecretList = [
  getServiceAccountSecret('garden-foo', 'robot-foo'),
  getServiceAccountSecret('garden-bar', 'robot-bar')
]

const gardenAdministrators = getAdministrators(['admin@example.org'])
=======
const gardenAdministrators = ['admin@example.org']
>>>>>>> 6e66fead

const certificateAuthorityData = encodeBase64('certificate-authority-data')
const clientCertificateData = encodeBase64('client-certificate-data')
const clientKeyData = encodeBase64('client-key-data')

function getSecretBinding (name, namespace, profileName, secretRefName, secretRefNamespace, quotas = []) {
  const secretBinding = {
    kind: 'SecretBinding',
    metadata: {
      name,
      namespace,
      labels: {
        'cloudprofile.garden.sapcloud.io/name': profileName
      }
    },
    secretRef: {
      name: secretRefName,
      namespace: secretRefNamespace
    },
    quotas
  }

  return secretBinding
}

function getServiceAccount (namespace, name) {
  const suffix = Buffer.from(name, 'utf8').toString('hex').substring(0, 5)
  const secret = {
    name: `${name}-token-${suffix}`
  }
  const metadata = {
    name,
    namespace
  }
  return {
    metadata,
    secrets: [secret]
  }
}

function getServiceAccountSecret (namespace, serviceAccountName) {
  const suffix = Buffer.from(serviceAccountName, 'utf8').toString('hex').substring(0, 5)
  const name = `${serviceAccountName}-token-${suffix}`
  const metadata = {
    name,
    namespace
  }
  const data = {}
  data['ca.crt'] = encodeBase64('ca.crt')
  data['namespace'] = encodeBase64(namespace)
  data['token'] = encodeBase64(name)
  return {
    metadata,
    data
  }
}

function prepareSecretAndBindingMeta ({name, namespace, data, resourceVersion, bindingName, bindingNamespace, cloudProfileName}) {
  const metadataSecretBinding = {
    resourceVersion,
    name: bindingName,
    namespace: bindingNamespace,
    labels: {
      'cloudprofile.garden.sapcloud.io/name': cloudProfileName
    }
  }
  const secretRef = {
    name,
    namespace
  }
  const resultSecretBinding = {
    metadata: metadataSecretBinding,
    secretRef
  }

  const metadataSecret = {
    resourceVersion,
    namespace
  }
  const resultSecret = {
    metadata: metadataSecret,
    data
  }

  return {metadataSecretBinding, secretRef, resultSecretBinding, metadataSecret, resultSecret}
}

function canIDeleteShoots ({spec}) {
  return spec.resourceAttributes.verb === 'delete' &&
  spec.resourceAttributes.resource === 'shoots' &&
  spec.resourceAttributes.group === 'garden.sapcloud.io'
}

function isAdmin (uri, requestBody) {
  const userId = jwtDecode(this.req.headers.authorization)['email']
  const isAdmin = _.includes(gardenAdministrators, userId)
  return [
    200,
    {
      status: {
        allowed: isAdmin
      }
    }
  ]
}

function getProjectMembers (namespace, users) {
  const apiGroup = 'rbac.authorization.k8s.io'
  return {
    metadata: {
      name: 'garden-project-members',
      namespace,
      labels: {
        'garden.sapcloud.io/role': 'members'
      }
    },
    roleRef: {
      apiGroup,
      kind: 'ClusterRole',
      name: 'garden.sapcloud.io:system:project-member'
    },
    subjects: _.map(users, getRoleBindingSubject)
  }
}

function getRoleBindingSubject (name) {
  const apiGroup = 'rbac.authorization.k8s.io'
  return {
    apiGroup,
    kind: 'User',
    name
  }
}

function readProjectMembers (namespace) {
  return _
    .chain(projectMembersList)
    .find(['metadata.namespace', namespace])
    .cloneDeep()
    .value()
}

function getInfrastructureSecret (project, name, profileName, data = {}) {
  return {
    metadata: {
      name,
      namespace: `garden-${project}`,
      labels: {
        'cloudprofile.garden.sapcloud.io/name': profileName
      }
    },
    data
  }
}

function getProject (name, owner, createdBy, description, purpose) {
  return {
    metadata: {
      name: `garden-${name}`,
      labels: {
        'garden.sapcloud.io/role': 'project',
        'project.garden.sapcloud.io/name': name
      },
      annotations: {
        'project.garden.sapcloud.io/createdBy': createdBy,
        'project.garden.sapcloud.io/owner': owner,
        'project.garden.sapcloud.io/description': description,
        'project.garden.sapcloud.io/purpose': purpose
      }
    }
  }
}

function getShoot ({
  name,
  project,
  createdBy,
  purpose = 'foo-purpose',
  kind = 'fooInfra',
  profile = 'infra1-profileName',
  region = 'foo-west',
  bindingName = 'foo-secret',
  seed = 'infra1-seed'
}) {
  const shoot = {
    metadata: {
      name,
      namespace: `garden-${project}`,
      annotations: {
        'garden.sapcloud.io/purpose': purpose
      }
    },
    spec: {
      cloud: {
        profile,
        region,
        seed,
        secretBindingRef: {
          name: bindingName,
          namespace: `garden-${project}`
        }
      }
    }
  }
  shoot.spec.cloud[kind] = {}

  if (createdBy) {
    shoot.metadata.annotations['garden.sapcloud.io/createdBy'] = createdBy
  }
  return shoot
}

function getKubeconfig ({server, name}) {
  const cluster = {
    'certificate-authority-data': certificateAuthorityData,
    server
  }
  const user = {
    'client-certificate-data': clientCertificateData,
    'client-key-data': clientKeyData
  }
  const context = {
    cluster: name,
    user: name
  }
  return yaml.safeDump({
    kind: 'Config',
    clusters: [{cluster, name}],
    contexts: [{context, name}],
    users: [{user, name}],
    'current-context': name
  })
}

function authorizationHeader (bearer) {
  const authorization = `Bearer ${bearer}`
  return {authorization}
}

function nockWithAuthorization (bearer) {
  const reqheaders = authorizationHeader(bearer || auth.bearer)
  return nock(url, {reqheaders})
}

const stub = {
  getShoots ({bearer, namespace}) {
    const shoots = {
      items: shootList
    }

    return nockWithAuthorization(bearer)
      .get(`/apis/garden.sapcloud.io/v1beta1/namespaces/${namespace}/shoots`)
      .reply(200, shoots)
  },
  getShoot ({bearer, namespace, name, project, createdBy, purpose, kind, profile, region, bindingName}) {
    const shoot = getShoot({name, project, createdBy, purpose, kind, profile, region, bindingName})

    return nockWithAuthorization(bearer)
      .get(`/apis/garden.sapcloud.io/v1beta1/namespaces/${namespace}/shoots/${name}`)
      .reply(200, shoot)
  },
  createShoot ({bearer, namespace, spec, resourceVersion = 42}) {
    const metadata = {
      resourceVersion,
      namespace
    }
    const result = {metadata, spec}

    return nockWithAuthorization(bearer)
      .post(`/apis/garden.sapcloud.io/v1beta1/namespaces/${namespace}/shoots`, body => {
        _.assign(metadata, body.metadata)
        return true
      })
      .reply(200, () => result)
  },
  deleteShoot ({bearer, namespace, name, project, createdBy, purpose, kind, region, bindingName, deletionTimestamp, resourceVersion = 42}) {
    const metadata = {
      resourceVersion,
      namespace
    }
    const shoot = getShoot({name, project, createdBy, purpose, kind, region, bindingName, deletionTimestamp})
    shoot.metadata.deletionTimestamp = deletionTimestamp
    const result = {metadata}

    return nockWithAuthorization(bearer)
      .patch(`/apis/garden.sapcloud.io/v1beta1/namespaces/${namespace}/shoots/${name}`, body => {
        _.assign(metadata, body.metadata)
        return true
      })
      .reply(200)
      .delete(`/apis/garden.sapcloud.io/v1beta1/namespaces/${namespace}/shoots/${name}`)
      .reply(200)
      .get(`/apis/garden.sapcloud.io/v1beta1/namespaces/${namespace}/shoots/${name}`)
      .reply(200, shoot)
      .patch(`/apis/garden.sapcloud.io/v1beta1/namespaces/${namespace}/shoots/${name}`, body => {
        _.assign(metadata, body.metadata)
        return true
      })
      .reply(200, () => result)
  },
  getShootInfo ({
    bearer,
    namespace,
    name,
    project,
    kind,
    region,
    shootServerUrl,
    shootUser,
    shootPassword,
    seedClusterName,
    seedSecretName,
    seedName
  }) {
    const result = {
      data: {
        kubeconfig: encodeBase64(getKubeconfig({
          server: shootServerUrl,
          name: 'shoot.foo.bar'
        })),
        username: encodeBase64(shootUser),
        password: encodeBase64(shootPassword)
      }
    }

    return nockWithAuthorization(bearer)
      .get(`/apis/garden.sapcloud.io/v1beta1/namespaces/${namespace}/shoots/${name}`)
      .reply(200, getShoot({name, project, kind, region, seed: seedName}))
      .get(`/api/v1/namespaces/${namespace}/secrets/${name}.kubeconfig`)
      .reply(200, () => result)
  },
  replaceShootK8sSpec ({bearer, namespace, name, project, createdBy}) {
    const shoot = getShoot({name, project, createdBy})

    return nockWithAuthorization(bearer)
      .patch(`/apis/garden.sapcloud.io/v1beta1/namespaces/${namespace}/shoots/${name}`, body => {
        const payload = _.head(body)
        if (payload.op === 'replace' && payload.path === '/spec') {
          shoot.spec = payload.value
        }
        return true
      })
      .reply(200, () => shoot)
  },
  replaceShootK8sVersion ({bearer, namespace, name, project, createdBy}) {
    const shoot = getShoot({name, project, createdBy})

    return nockWithAuthorization(bearer)
      .patch(`/apis/garden.sapcloud.io/v1beta1/namespaces/${namespace}/shoots/${name}`, body => {
        const payload = _.head(body)
        if (payload.op === 'replace' && payload.path === '/spec/kubernetes/version') {
          shoot.spec.kubernetes = _.assign({}, shoot.spec.kubernetes, payload.value)
        }
        return true
      })
      .reply(200, () => shoot)
  },
  getInfrastructureSecrets ({bearer, namespace, empty = false}) {
    const returnNocks = []
    returnNocks.push(nockWithAuthorization(bearer)
      .get(`/apis/garden.sapcloud.io/v1beta1/namespaces/${namespace}/secretbindings`)
      .reply(200, {
        items: empty ? [] : secretBindingList
      })
      .get(`/api/v1/namespaces/${namespace}/secrets`)
      .reply(200, {
        items: empty ? [] : infrastructureSecretList
      }))

    returnNocks.push(_.map(empty ? [] : secretBindingList, secretBinding => {
      return _.map(secretBinding.quotas, quota => {
        return nockWithAuthorization(auth.bearer)
          .get(`/apis/garden.sapcloud.io/v1beta1/namespaces/${quota.namespace}/quotas/${quota.name}`)
          .reply(200, {
            quotaObject
          })
      })
    }))

    return returnNocks
  },
  createInfrastructureSecret ({bearer, namespace, data, cloudProfileName, resourceVersion = 42}) {
    const {
      resultSecretBinding,
      resultSecret
    } = prepareSecretAndBindingMeta({
      bindingNamespace: namespace,
      data,
      resourceVersion,
      cloudProfileName
    })

    return nockWithAuthorization(bearer)
      .post(`/api/v1/namespaces/${namespace}/secrets`, body => {
        _.assign(resultSecret.metadata, body.metadata)
        return true
      })
      .reply(200, () => resultSecret)
      .post(`/apis/garden.sapcloud.io/v1beta1/namespaces/${namespace}/secretbindings`, body => {
        _.assign(resultSecretBinding.metadata, body.metadata)
        _.assign(resultSecretBinding.secretRef, body.secretRef)
        return true
      })
      .reply(200, () => resultSecretBinding)
  },
  patchInfrastructureSecret ({bearer, namespace, name, bindingName, bindingNamespace, data, cloudProfileName, resourceVersion = 42}) {
    const {
      resultSecretBinding,
      resultSecret
    } = prepareSecretAndBindingMeta({
      name,
      namespace,
      data,
      resourceVersion,
      bindingName,
      bindingNamespace,
      cloudProfileName
    })

    return nockWithAuthorization(bearer)
      .get(`/apis/garden.sapcloud.io/v1beta1/namespaces/${bindingNamespace}/secretbindings/${bindingName}`)
      .reply(200, () => resultSecretBinding)
      .patch(`/api/v1/namespaces/${namespace}/secrets/${name}`, body => {
        _.assign(resultSecret.metadata, body.metadata)
        return true
      })
      .reply(200, () => resultSecret)
  },
  patchSharedInfrastructureSecret ({bearer, namespace, name, bindingName, bindingNamespace, data, cloudProfileName, resourceVersion = 42}) {
    const {
      resultSecretBinding
    } = prepareSecretAndBindingMeta({
      name,
      namespace,
      data,
      resourceVersion,
      bindingName,
      bindingNamespace,
      cloudProfileName
    })

    return nockWithAuthorization(bearer)
      .get(`/apis/garden.sapcloud.io/v1beta1/namespaces/${bindingNamespace}/secretbindings/${bindingName}`)
      .reply(200, () => resultSecretBinding)
  },
  deleteInfrastructureSecret ({bearer, namespace, project, name, bindingName, bindingNamespace, cloudProfileName, resourceVersion = 42}) {
    const shoot = getShoot({name: 'fooShoot', project, bindingName: 'someOtherSecretName'})
    const {
      resultSecretBinding
    } = prepareSecretAndBindingMeta({
      name,
      namespace,
      resourceVersion,
      bindingName,
      bindingNamespace,
      cloudProfileName
    })

    return nockWithAuthorization(bearer)
      .get(`/apis/garden.sapcloud.io/v1beta1/namespaces/${bindingNamespace}/secretbindings/${bindingName}`)
      .reply(200, () => resultSecretBinding)
      .get(`/apis/garden.sapcloud.io/v1beta1/namespaces/${bindingNamespace}/shoots`)
      .reply(200, {
        items: [shoot]
      })
      .delete(`/apis/garden.sapcloud.io/v1beta1/namespaces/${bindingNamespace}/secretbindings/${bindingName}`)
      .reply(200)
      .delete(`/api/v1/namespaces/${bindingNamespace}/secrets/${name}`)
      .reply(200)
  },
  deleteSharedInfrastructureSecret ({bearer, namespace, project, name, bindingName, bindingNamespace, cloudProfileName, resourceVersion = 42}) {
    const {
      resultSecretBinding
    } = prepareSecretAndBindingMeta({
      name,
      namespace,
      resourceVersion,
      bindingName,
      bindingNamespace,
      cloudProfileName
    })

    return nockWithAuthorization(bearer)
      .get(`/apis/garden.sapcloud.io/v1beta1/namespaces/${bindingNamespace}/secretbindings/${bindingName}`)
      .reply(200, () => resultSecretBinding)
  },
  deleteInfrastructureSecretReferencedByShoot ({bearer, namespace, project, name, bindingName, bindingNamespace, cloudProfileName, resourceVersion = 42}) {
    const referencingShoot = getShoot({name: 'referencingShoot', project, bindingName})
    const shoot = getShoot({name: 'fooShoot', project, bindingName: 'someOtherSecretName'})
    const {
      resultSecretBinding
    } = prepareSecretAndBindingMeta({
      name,
      namespace,
      resourceVersion,
      bindingName,
      bindingNamespace,
      cloudProfileName
    })

    return nockWithAuthorization(bearer)
      .get(`/apis/garden.sapcloud.io/v1beta1/namespaces/${bindingNamespace}/secretbindings/${bindingName}`)
      .reply(200, () => resultSecretBinding)
      .get(`/apis/garden.sapcloud.io/v1beta1/namespaces/${bindingNamespace}/shoots`)
      .reply(200, {
        items: [shoot, referencingShoot]
      })
  },
  getProjects ({bearer}) {
    return [
      nockWithAuthorization(bearer)
        .post(`/apis/authorization.k8s.io/v1/selfsubjectaccessreviews`, canIDeleteShoots)
        .reply(isAdmin),
      nockWithAuthorization(auth.bearer)
        .get('/api/v1/namespaces')
        .query({
          labelSelector: 'garden.sapcloud.io/role=project'
        })
        .reply(200, {
          items: projectList
        })
        .get('/apis/rbac.authorization.k8s.io/v1/rolebindings')
        .query({
          labelSelector: 'garden.sapcloud.io/role=members'
        })
        .reply(200, {
          items: projectMembersList
        })
    ]
  },
  getProject ({bearer, namespace, resourceVersion = 42, unauthorized = false}) {
    const roleBinding = readProjectMembers(namespace)
    const result = _
      .chain(projectList)
      .find(['metadata.name', namespace])
      .set('metadata.resourceVersion', resourceVersion)
      .value()
    const scope = nockWithAuthorization(auth.bearer)
    if (!unauthorized) {
      scope
        .get(`/api/v1/namespaces/${namespace}`)
        .reply(200, () => result)
    }
    return nockWithAuthorization(bearer)
      .post(`/apis/authorization.k8s.io/v1/selfsubjectaccessreviews`, canIDeleteShoots)
      .reply(isAdmin)
      .get(`/apis/rbac.authorization.k8s.io/v1/namespaces/${namespace}/rolebindings/garden-project-members`)
      .reply(200, roleBinding)
  },
  createProject ({bearer, namespace, username, resourceVersion = 42}) {
    const result = {
      metadata: {
        resourceVersion
      }
    }

    function matchRolebindingProjectMembers ({metadata, roleRef, subjects: [subject]}) {
      return metadata.name === 'garden-project-members' &&
        roleRef.name === 'garden.sapcloud.io:system:project-member' &&
        subject.name === username
    }

    return nockWithAuthorization(auth.bearer)
      .post('/api/v1/namespaces', body => {
        _.assign(result.metadata, body.metadata)
        return true
      })
      .reply(200, () => result)
      .post(`/apis/rbac.authorization.k8s.io/v1/namespaces/${namespace}/rolebindings`, matchRolebindingProjectMembers)
      .reply(200)
  },
  patchProject ({bearer, namespace, username, resourceVersion = 43}) {
    const roleBinding = readProjectMembers(namespace)
    const result = _
      .chain(projectList)
      .find(['metadata.name', namespace])
      .set('metadata.resourceVersion', resourceVersion)
      .value()

    return [
      nockWithAuthorization(auth.bearer)
        .patch(`/api/v1/namespaces/${namespace}`, body => {
          _.merge(result.metadata, body.metadata)
          return true
        })
        .reply(200, () => result),
      nockWithAuthorization(bearer)
        .post(`/apis/authorization.k8s.io/v1/selfsubjectaccessreviews`, canIDeleteShoots)
        .reply(isAdmin)
        .get(`/apis/rbac.authorization.k8s.io/v1/namespaces/${namespace}/rolebindings/garden-project-members`)
        .reply(200, roleBinding)
    ]
  },
  deleteProject ({bearer, namespace, username}) {
    const roleBinding = readProjectMembers(namespace)

    return [
      nockWithAuthorization(auth.bearer)
        .delete(`/api/v1/namespaces/${namespace}`)
        .reply(200),
      nockWithAuthorization(bearer)
        .post(`/apis/authorization.k8s.io/v1/selfsubjectaccessreviews`, canIDeleteShoots)
        .reply(isAdmin)
        .get(`/apis/rbac.authorization.k8s.io/v1/namespaces/${namespace}/rolebindings/garden-project-members`)
        .reply(200, roleBinding)
        .get(`/apis/garden.sapcloud.io/v1beta1/namespaces/${namespace}/shoots`)
        .reply(200, {
          items: []
        })
    ]
  },
  getMembers ({bearer, namespace}) {
    const roleBinding = readProjectMembers(namespace)

    return nockWithAuthorization(bearer)
      .get(`/apis/rbac.authorization.k8s.io/v1/namespaces/${namespace}/rolebindings/garden-project-members`)
      .reply(200, roleBinding)
  },
  addMember ({bearer, namespace, name, roleBindingExists}) {
    const roleBinding = readProjectMembers(namespace)

    const scope = nockWithAuthorization(bearer)
      .get(`/apis/rbac.authorization.k8s.io/v1/namespaces/${namespace}/rolebindings/garden-project-members`)
      .reply(200, roleBinding)
    if (!_.find(roleBinding.subjects, {name, kind: 'User'})) {
      const newRoleBinding = _.cloneDeep(roleBinding)
      newRoleBinding.subjects.push(getRoleBindingSubject(name))
      scope
        .patch(`/apis/rbac.authorization.k8s.io/v1/namespaces/${namespace}/rolebindings/garden-project-members`, body => {
          newRoleBinding.metadata = body.metadata
          return true
        })
        .reply(200, () => newRoleBinding)
    }
    return scope
  },
  getMember ({bearer, namespace, name}) {
    const scope = nockWithAuthorization(bearer)
    const [, serviceAccountNamespace, serviceAccountName] = /^system:serviceaccount:([^:]+):([^:]+)$/.exec(name) || []
    if (serviceAccountNamespace === namespace) {
      const serviceAccount = _.find(serviceAccountList, ({metadata}) => metadata.name === serviceAccountName && metadata.namespace === namespace)
      const serviceAccountSecretName = _.first(serviceAccount.secrets).name
      const serviceAccountSecret = _.find(serviceAccountSecretList, ({metadata}) => metadata.name === serviceAccountSecretName && metadata.namespace === namespace)
      scope
        .get(`/api/v1/namespaces/${namespace}/serviceaccounts/${serviceAccountName}`)
        .reply(200, serviceAccount)
        .get(`/api/v1/namespaces/${namespace}/secrets/${serviceAccountSecretName}`)
        .reply(200, serviceAccountSecret)
    }
    return scope
  },
  removeMember ({bearer, namespace, name}) {
    const roleBinding = readProjectMembers(namespace)

    const scope = nockWithAuthorization(bearer)
      .get(`/apis/rbac.authorization.k8s.io/v1/namespaces/${namespace}/rolebindings/garden-project-members`)
      .reply(200, roleBinding)
    if (_.find(roleBinding.subjects, {name, kind: 'User'})) {
      const newRoleBinding = _.cloneDeep(roleBinding)
      _.remove(newRoleBinding.subjects, {name, kind: 'User'})
      scope
        .patch(`/apis/rbac.authorization.k8s.io/v1/namespaces/${namespace}/rolebindings/garden-project-members`, body => {
          newRoleBinding.metadata = body.metadata
          return true
        })
        .reply(200, () => newRoleBinding)
    }
    return scope
  }
}
module.exports = {
  url,
  projectList,
  projectMembersList,
  auth,
  stub
}<|MERGE_RESOLUTION|>--- conflicted
+++ resolved
@@ -22,17 +22,21 @@
 
 const { credentials } = require('../../../lib/kubernetes')
 const { encodeBase64 } = require('../../../lib/utils')
-const jwtDecode = require('jwt-decode')
+const jwt = require('jsonwebtoken')
 const clientConfig = credentials()
 const url = clientConfig.url
 const auth = clientConfig.auth
 
-const quotas = [{
-  name: 'foo-quota1',
-  namespace: 'garden-foo'},
-{
-  name: 'foo-quota2',
-  namespace: 'garden-foo'}]
+const quotas = [
+  {
+    name: 'foo-quota1',
+    namespace: 'garden-foo'
+  },
+  {
+    name: 'foo-quota2',
+    namespace: 'garden-foo'
+  }
+]
 
 const quotaObject = {
   kind: 'Quota',
@@ -50,9 +54,9 @@
 }
 
 const secretBindingList = [
-  getSecretBinding('foo-infra1', 'garden-foo', 'infra1-profileName', 'garden-foo', 'secret1', quotas),
-  getSecretBinding('foo-infra3', 'garden-foo', 'infra3-profileName', 'garden-foo', 'secret2', quotas),
-  getSecretBinding('trial-infra1', 'garden-foo', 'infra1-profileName', 'garden-trial', 'trial-secret', quotas)
+  getSecretBinding('garden-foo', 'foo-infra1', 'infra1-profileName', 'garden-foo', 'secret1', quotas),
+  getSecretBinding('garden-foo', 'foo-infra3', 'infra3-profileName', 'garden-foo', 'secret2', quotas),
+  getSecretBinding('garden-foo', 'trial-infra1', 'infra1-profileName', 'garden-trial', 'trial-secret', quotas)
 ]
 
 const projectList = [
@@ -62,14 +66,38 @@
 ]
 
 const shootList = [
-  getShoot({name: 'fooShoot', project: 'fooProject', createdBy: 'fooCreator', purpose: 'fooPurpose', bindingName: 'fooSecretName'}),
-  getShoot({name: 'barShoot', project: 'fooProject', createdBy: 'barCreator', purpose: 'barPurpose', bindingName: 'barSecretName'}),
-  getShoot({name: 'dummyShoot', project: 'fooProject', createdBy: 'fooCreator', purpose: 'fooPurpose', bindingName: 'barSecretName'})
+  getShoot({
+    name: 'fooShoot',
+    namespace: 'garden-foo',
+    createdBy: 'fooCreator',
+    purpose: 'fooPurpose',
+    bindingName: 'fooSecretName'
+  }),
+  getShoot({
+    name: 'barShoot',
+    namespace: 'garden-foo',
+    createdBy: 'barCreator',
+    purpose: 'barPurpose',
+    bindingName: 'barSecretName'
+  }),
+  getShoot({
+    name: 'dummyShoot',
+    namespace: 'garden-foo',
+    createdBy: 'fooCreator',
+    purpose: 'fooPurpose',
+    bindingName: 'barSecretName'
+  })
 ]
 
 const infrastructureSecretList = [
-  getInfrastructureSecret('foo', 'secret1', 'infra1-profileName', {fooKey: 'fooKey', fooSecret: 'fooSecret'}),
-  getInfrastructureSecret('foo', 'secret2', 'infra2-profileName', {fooKey: 'fooKey', fooSecret: 'fooSecret'})
+  getInfrastructureSecret('garden-foo', 'secret1', 'infra1-profileName', {
+    fooKey: 'fooKey',
+    fooSecret: 'fooSecret'
+  }),
+  getInfrastructureSecret('garden-foo', 'secret2', 'infra2-profileName', {
+    fooKey: 'fooKey',
+    fooSecret: 'fooSecret'
+  })
 ]
 
 const projectMembersList = [
@@ -78,7 +106,6 @@
   getProjectMembers('garden-secret', ['admin@example.org'])
 ]
 
-<<<<<<< HEAD
 const serviceAccountList = [
   getServiceAccount('garden-foo', 'robot-foo'),
   getServiceAccount('garden-bar', 'robot-bar')
@@ -89,16 +116,13 @@
   getServiceAccountSecret('garden-bar', 'robot-bar')
 ]
 
-const gardenAdministrators = getAdministrators(['admin@example.org'])
-=======
 const gardenAdministrators = ['admin@example.org']
->>>>>>> 6e66fead
 
 const certificateAuthorityData = encodeBase64('certificate-authority-data')
 const clientCertificateData = encodeBase64('client-certificate-data')
 const clientKeyData = encodeBase64('client-key-data')
 
-function getSecretBinding (name, namespace, profileName, secretRefName, secretRefNamespace, quotas = []) {
+function getSecretBinding (namespace, name, profileName, secretRefName, secretRefNamespace, quotas = []) {
   const secretBinding = {
     kind: 'SecretBinding',
     metadata: {
@@ -180,23 +204,16 @@
   return {metadataSecretBinding, secretRef, resultSecretBinding, metadataSecret, resultSecret}
 }
 
-function canIDeleteShoots ({spec}) {
-  return spec.resourceAttributes.verb === 'delete' &&
-  spec.resourceAttributes.resource === 'shoots' &&
-  spec.resourceAttributes.group === 'garden.sapcloud.io'
-}
-
-function isAdmin (uri, requestBody) {
-  const userId = jwtDecode(this.req.headers.authorization)['email']
-  const isAdmin = _.includes(gardenAdministrators, userId)
-  return [
-    200,
-    {
-      status: {
-        allowed: isAdmin
-      }
-    }
-  ]
+function validateCanDeleteShootsInAllNamespacesRequest (selfSubjectAccessReview) {
+  const {namespace, verb, resource, group} = selfSubjectAccessReview.spec.resourceAttributes
+  return !namespace && group === 'garden.sapcloud.io' && resource === 'shoots' && verb === 'delete'
+}
+
+function canDeleteShootsInAllNamespacesReply (uri, selfSubjectAccessReview) {
+  const [, token] = _.split(this.req.headers.authorization, ' ', 2)
+  const payload = jwt.decode(token)
+  const allowed = _.includes(gardenAdministrators, payload.email)
+  return [200, _.assign({}, selfSubjectAccessReview, {status: {allowed}})]
 }
 
 function getProjectMembers (namespace, users) {
@@ -235,11 +252,11 @@
     .value()
 }
 
-function getInfrastructureSecret (project, name, profileName, data = {}) {
+function getInfrastructureSecret (namespace, name, profileName, data = {}) {
   return {
     metadata: {
       name,
-      namespace: `garden-${project}`,
+      namespace,
       labels: {
         'cloudprofile.garden.sapcloud.io/name': profileName
       }
@@ -267,8 +284,8 @@
 }
 
 function getShoot ({
+  namespace,
   name,
-  project,
   createdBy,
   purpose = 'foo-purpose',
   kind = 'fooInfra',
@@ -280,7 +297,7 @@
   const shoot = {
     metadata: {
       name,
-      namespace: `garden-${project}`,
+      namespace,
       annotations: {
         'garden.sapcloud.io/purpose': purpose
       }
@@ -292,7 +309,7 @@
         seed,
         secretBindingRef: {
           name: bindingName,
-          namespace: `garden-${project}`
+          namespace
         }
       }
     }
@@ -347,8 +364,8 @@
       .get(`/apis/garden.sapcloud.io/v1beta1/namespaces/${namespace}/shoots`)
       .reply(200, shoots)
   },
-  getShoot ({bearer, namespace, name, project, createdBy, purpose, kind, profile, region, bindingName}) {
-    const shoot = getShoot({name, project, createdBy, purpose, kind, profile, region, bindingName})
+  getShoot ({bearer, namespace, name, createdBy, purpose, kind, profile, region, bindingName}) {
+    const shoot = getShoot({namespace, name, createdBy, purpose, kind, profile, region, bindingName})
 
     return nockWithAuthorization(bearer)
       .get(`/apis/garden.sapcloud.io/v1beta1/namespaces/${namespace}/shoots/${name}`)
@@ -451,28 +468,38 @@
       .reply(200, () => shoot)
   },
   getInfrastructureSecrets ({bearer, namespace, empty = false}) {
-    const returnNocks = []
-    returnNocks.push(nockWithAuthorization(bearer)
+    const secretBindings = !empty
+      ? _.filter(secretBindingList, ['metadata.namespace', namespace])
+      : []
+    const infrastructureSecrets = !empty
+      ? _.filter(infrastructureSecretList, ['metadata.namespace', namespace])
+      : []
+    const userScope = nockWithAuthorization(bearer)
       .get(`/apis/garden.sapcloud.io/v1beta1/namespaces/${namespace}/secretbindings`)
       .reply(200, {
-        items: empty ? [] : secretBindingList
+        items: secretBindings
       })
       .get(`/api/v1/namespaces/${namespace}/secrets`)
       .reply(200, {
-        items: empty ? [] : infrastructureSecretList
-      }))
-
-    returnNocks.push(_.map(empty ? [] : secretBindingList, secretBinding => {
-      return _.map(secretBinding.quotas, quota => {
-        return nockWithAuthorization(auth.bearer)
-          .get(`/apis/garden.sapcloud.io/v1beta1/namespaces/${quota.namespace}/quotas/${quota.name}`)
-          .reply(200, {
-            quotaObject
-          })
-      })
-    }))
-
-    return returnNocks
+        items: infrastructureSecrets
+      })
+    const adminScope = nockWithAuthorization(auth.bearer)
+
+    if (!empty) {
+      _
+        .chain(secretBindings)
+        .map(secretBinding => secretBinding.quotas)
+        .flatten()
+        .uniqBy(quota => `${quota.namespace}/${quota.name}`)
+        .forEach(quota => {
+          adminScope
+            .get(`/apis/garden.sapcloud.io/v1beta1/namespaces/${quota.namespace}/quotas/${quota.name}`)
+            .reply(200, quotaObject)
+        })
+        .commit()
+    }
+
+    return [userScope, adminScope]
   },
   createInfrastructureSecret ({bearer, namespace, data, cloudProfileName, resourceVersion = 42}) {
     const {
@@ -604,8 +631,8 @@
   getProjects ({bearer}) {
     return [
       nockWithAuthorization(bearer)
-        .post(`/apis/authorization.k8s.io/v1/selfsubjectaccessreviews`, canIDeleteShoots)
-        .reply(isAdmin),
+        .post(`/apis/authorization.k8s.io/v1/selfsubjectaccessreviews`, validateCanDeleteShootsInAllNamespacesRequest)
+        .reply(canDeleteShootsInAllNamespacesReply),
       nockWithAuthorization(auth.bearer)
         .get('/api/v1/namespaces')
         .query({
@@ -637,8 +664,8 @@
         .reply(200, () => result)
     }
     return nockWithAuthorization(bearer)
-      .post(`/apis/authorization.k8s.io/v1/selfsubjectaccessreviews`, canIDeleteShoots)
-      .reply(isAdmin)
+      .post(`/apis/authorization.k8s.io/v1/selfsubjectaccessreviews`, validateCanDeleteShootsInAllNamespacesRequest)
+      .reply(canDeleteShootsInAllNamespacesReply)
       .get(`/apis/rbac.authorization.k8s.io/v1/namespaces/${namespace}/rolebindings/garden-project-members`)
       .reply(200, roleBinding)
   },
@@ -680,8 +707,8 @@
         })
         .reply(200, () => result),
       nockWithAuthorization(bearer)
-        .post(`/apis/authorization.k8s.io/v1/selfsubjectaccessreviews`, canIDeleteShoots)
-        .reply(isAdmin)
+        .post(`/apis/authorization.k8s.io/v1/selfsubjectaccessreviews`, validateCanDeleteShootsInAllNamespacesRequest)
+        .reply(canDeleteShootsInAllNamespacesReply)
         .get(`/apis/rbac.authorization.k8s.io/v1/namespaces/${namespace}/rolebindings/garden-project-members`)
         .reply(200, roleBinding)
     ]
@@ -694,8 +721,8 @@
         .delete(`/api/v1/namespaces/${namespace}`)
         .reply(200),
       nockWithAuthorization(bearer)
-        .post(`/apis/authorization.k8s.io/v1/selfsubjectaccessreviews`, canIDeleteShoots)
-        .reply(isAdmin)
+        .post(`/apis/authorization.k8s.io/v1/selfsubjectaccessreviews`, validateCanDeleteShootsInAllNamespacesRequest)
+        .reply(canDeleteShootsInAllNamespacesReply)
         .get(`/apis/rbac.authorization.k8s.io/v1/namespaces/${namespace}/rolebindings/garden-project-members`)
         .reply(200, roleBinding)
         .get(`/apis/garden.sapcloud.io/v1beta1/namespaces/${namespace}/shoots`)
