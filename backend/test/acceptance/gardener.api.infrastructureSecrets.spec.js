--- conflicted
+++ resolved
@@ -16,12 +16,8 @@
 
 'use strict'
 
-<<<<<<< HEAD
-=======
-const app = require('../../lib/app')
 const common = require('../support/common')
 
->>>>>>> 32473f06
 describe('gardener', function () {
   describe('api', function () {
     describe('infrastructureSecrets', function () {
@@ -42,7 +38,8 @@
       const key = 'myKey'
       const secret = 'mySecret'
       const data = {key, secret}
-<<<<<<< HEAD
+      const resourceVersion = 42
+      const sandbox = sinon.sandbox.create()
       let app
 
       before(function () {
@@ -52,10 +49,6 @@
       after(function () {
         app.close()
       })
-=======
-      const resourceVersion = 42
-      const sandbox = sinon.sandbox.create()
->>>>>>> 32473f06
 
       afterEach(function () {
         nocks.verify()
